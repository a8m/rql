--- conflicted
+++ resolved
@@ -271,11 +271,7 @@
 		filterOps = append(filterOps, EQ, NEQ)
 	case reflect.String:
 		f.ValidateFn = validateString
-<<<<<<< HEAD
-		filterOps = append(filterOps, EQ, NEQ, LIKE, IN, NIN)
-=======
-		filterOps = append(filterOps, EQ, NEQ, LT, LTE, GT, GTE, LIKE)
->>>>>>> cc9f6f25
+		filterOps = append(filterOps, EQ, NEQ, LT, LTE, GT, GTE, LIKE, IN, NIN)
 	case reflect.Int, reflect.Int8, reflect.Int16, reflect.Int32, reflect.Int64:
 		f.ValidateFn = validateInt
 		f.CovertFn = convertInt
@@ -303,30 +299,16 @@
 			f.ValidateFn = validateFloat
 			filterOps = append(filterOps, EQ, NEQ, LT, LTE, GT, GTE, IN, NIN)
 		case time.Time:
-<<<<<<< HEAD
-			f.ValidateFn = validateTime
-			f.CovertFn = convertTime
-			filterOps = append(filterOps, EQ, NEQ, LT, LTE, GT, GTE, IN, NIN)
-		default:
-			if v.Type().ConvertibleTo(reflect.TypeOf(time.Time{})) {
-				f.ValidateFn = validateTime
-				f.CovertFn = convertTime
-				filterOps = append(filterOps, EQ, NEQ, LT, LTE, GT, GTE, IN, NIN)
-			} else {
-				p.Log("the type for field %q is not supported", sf.Name)
-				return
-=======
 			f.ValidateFn = validateTime(layout)
 			f.CovertFn = convertTime(layout)
-			filterOps = append(filterOps, EQ, NEQ, LT, LTE, GT, GTE)
+			filterOps = append(filterOps, EQ, NEQ, LT, LTE, GT, GTE, IN, NIN)
 		default:
 			if !v.Type().ConvertibleTo(reflect.TypeOf(time.Time{})) {
 				return fmt.Errorf("rql: field type for %q is not supported", sf.Name)
->>>>>>> cc9f6f25
 			}
 			f.ValidateFn = validateTime(layout)
 			f.CovertFn = convertTime(layout)
-			filterOps = append(filterOps, EQ, NEQ, LT, LTE, GT, GTE)
+			filterOps = append(filterOps, EQ, NEQ, LT, LTE, GT, GTE, IN, NIN)
 		}
 	default:
 		return fmt.Errorf("rql: field type for %q is not supported", sf.Name)
@@ -442,7 +424,6 @@
 			p.WriteString(" AND ")
 		}
 		expect(f.FilterOps[opName], "can not apply op %q on field %q", opName, f.Name)
-<<<<<<< HEAD
 
 		convertfn := f.CovertFn
 		validatefn := f.ValidateFn
@@ -450,11 +431,8 @@
 			validatefn = validateSlice(validatefn)
 			convertfn = convertSlice(convertfn)
 		}
-		must(validatefn(opVal), "invalid datatype for field %q", f.Name)
-
-=======
-		must(f.ValidateFn(opVal), "invalid datatype or format for field %q", f.Name)
->>>>>>> cc9f6f25
+		must(validatefn(opVal), "invalid datatype or format for field %q", f.Name)
+
 		p.WriteString(p.fmtOp(f.Name, Op(opName[1:])))
 
 		p.values = append(p.values, convertfn(opVal))
